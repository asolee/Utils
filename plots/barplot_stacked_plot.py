import pandas as pd
import matplotlib.pyplot as plt
import numpy as np
import os
import warnings
import matplotlib.patches as mpatches
import matplotlib.lines as mlines

def create_stacked_barplot(
                           #### BASIC INPUT PARAMETERS ####
                           dataset: pd.DataFrame,
                           meta_column: str,
                           value_columns: list,
                           value_order: str = 'default',
                           meta_order: list = None,
                           output: str = None,
                           fig_width: float = 10,
                           fig_height: float = 7,
                           dpi: float = 600,
                           #### SCALING OPTIONS ####
                           scaling: str = 'none',
                           #### NORMALIZATION OPTIONS ####
                           normalize_data: bool = False,
                           #### EDIT FOCUS VALUES FEATURES ####
                           focus_value: list = None,
                           collapse_focus_values_as: str = None,
                           collapsed_color: str = None,
                           color_map: dict = None,
                           #### ERROR BARS PARAMETERS ####
                           add_error_bars: bool = False,
                           #### CONNECTING SHADES PARAMETERS ####
                           add_connecting_shades: bool = False,
                           connecting_shades_alpha: float = 0.15,
                           #### CATEGORY BORDER PARAMETERS ####
                           add_category_border: bool = False,
                           category_border_width: float = 0.5,
                           #### BOXES PARAMETERS ####
                           boxes_column: str = None,
                           boxes_color_map: dict = None,
                           boxes_y_position: float = 1.05,
                           boxes_height: float = 0.1,
                           boxes_width: float = 1,
                           boxes_borderwidth: float = 0.5,
                           boxes_legend: bool = True,
                           boxes_legend_pos: str = None,
                           boxes_legend_title: str = None, 
                           boxes_legend_fontsize: float = 15,
                           boxes_legend_y_pos: float = 1,
                           #### METADATA GROUPING ####
                           group_by_column: str = None,
                           group_spacing: float = 0,
                           group_label_rotation: float = 0,
                           group_label_fontsize: int = 12,
                           group_label_y_offset: float = 0.0,
                           group_bracket_linewidth: float = 1.0,
                           group_bracket_vertical_line_length: float = 0.05,
                           group_bracket_horizontal_line_length: float = 0.5,
                           group_position: str = 'bottom',
                           show_group_label: bool = True,
                           #### FONTSIZE AND LAYOUT PARAMETERS ####
                           # ~ axis Label ~ #
                           show_xlabel: bool = True, 
                           xlabel: str = None,                                           
                           xlabel_fontsize: float = 12,
                           show_ylabel: bool = True,
                           ylabel: str = None,
                           ylabel_fontsize: float = 12,
                           # ~ axis tick label ~ #
                           x_tick_label_fontsize: float = 10,
                           y_tick_label_fontsize: float = 10,
                           x_tick_label_rotation: float = 90,
                           x_ticks_label_pad: float = 5,
                           # ~ axis tick ~ #
                           hide_bottom_tick: bool = False,
                           hide_left_tick: bool = False,
                           # ~ title ~ #
                           show_title: bool = True,
                           title: str = None,
                           title_fontsize: float = 14,
                           title_pad: float = 10,
                           # ~ legend ~ #
                           legend_title: str = None,
                           legend_title_fontsize: float = 12,
                           legend_y_pos: float = 0.5,
                           legend_x_pos: float = 1.5,
                           legend_fontsize: float = 10,
                           legend_position: str = "center left",
                           #TO DO: add legend_pad
                           # ~ bar ~ #
                           bar_width: float = 0.8,
                           # ~ spine ~ #
                           hide_top_spine: bool = False,
                           hide_right_spine: bool = False,
                           hide_bottom_spine: bool = False,
                           hide_left_spine: bool = False,
                           # ~ others ~ #
                           y_upper_pad: float = 0.05):
    """
    Generates a stacked bar plot with specified columns, collapsing, scaling, and optional error bars
    representing the raw standard deviation.

    Args:

        #### BASIC INPUT PARAMETERS ####

        dataset (pd.DataFrame): The input pandas DataFrame.
        meta_column (str): The column to be used on the X-axis (only one accepted).
        value_columns (list): A list of columns that represent the values to represent on the Y-axis of the stacked bar.
                               If {value_order} is 'default', the list will be used to order the categories
        value_order (str, optional): Determines the order of the values.
                                     'default': {value_column} list is used to fetch the order
                                     'median_descending': Median value of category across all {meta_column} is used to descending order.
                                     'median_ascending': Median value of category across all {meta_column} is used to ascending order.
        meta_order (list, optional): Determines the order of {meta_column} on X-axis. If None, default order provided in {meta_column} is used.
                                        If grouping is used, make sure {meta_order} do not create conflicts with consistent grouping.
        output (str, optional): The path plus filename (without extension) to save the plot.
                                 If provided, the plot will be saved as a PDF and PNG.
        fig_width (float, optional): The width of the figure in inches. Defaults to 10.
        fig_height (float, optional): The height of the figure in inches. Defaults to 7.
        dpi (float, optional): Dots per inch. Defaults to 600

        #### SCALING OPTIONS ####

        scaling (str, optional): Determines how values are aggregated for each bar.
                                 'none': Values are summed for each meta_column group.
                                 'median': The median of each category's values is used for each meta_column group.
                                 'mean': The mean of each category's values is used for each meta_column group.
                                 Defaults to 'none'.

        #### NORMALIZATION OPTIONS ####

        normalize_data (bool, optional): If True, the stacked bars will represent proportions (summing to 1).
                                         If False, the raw counts will be plotted. Defaults to True.

        #### EDIT FOCUS VALUES FEATURES ####

        focus_value (list, optional): A subset of value_columns to focus on, gouping the excluded ones in a "other" category.
                                       If {collapse_focus_values_as} is None, columns in focus_value
                                       will be plotted individually.
                                       If {collapse_focus_values_as} is provided, columns in focus_value
                                       will be summed into a single category.
                                       If None or an empty list, all value_columns are plotted individually
                                       without an "others" category.
        collapse_focus_values_as (str, optional): If provided and {focus_value} is not empty,
                                                   all columns listed in {focus_value} will be summed
                                                   and plotted as a single category with this name.
                                                   Cannot be named 'others'.
        collapsed_color (str, optional): The color to use for the collapsed category specified by
                                          {collapse_focus_values_as}. If None, a default color will be used.
        color_map (dict, optional): A dictionary mapping category names to specific colors.
                                            Colors can be matplotlib color names (strings) or RGBA tuples (e.e., (0.1, 0.2, 0.3, 1.0)).
                                            If a category is not in the map, a default color will be used.

        #### ERROR BARS PARAMETERS ####

        add_error_bars (bool, optional): If True, error bars representing the raw standard deviation
                                          of the counts will be added to the bars. Defaults to False.

        #### CONNECTING SHADES PARAMETERS ####

        add_connecting_shades (bool, optional): If True, adds semi-transparent shaded regions connecting
                                                 the same categories across different stacked bars. Defaults to False.
        connecting_shades_alpha (float, optional): Transparency level for connecting shades. Defaults to 0.15.

        #### CATEGORY BORDER PARAMETERS ####

        add_category_border (bool, optional): If True, adds a thin black line around each category in the stacked bars.
                                               Defaults to True.
        category_border_width (float, optional): The width of the black line around categories if {add_category_border} is True.
                                                 Defaults to 0.5.

        #### BOXES PARAMETERS ####
        
        #TO DO: add more than one line in top_box
        boxes_column (str, optional): Name of the column in the provided dataset to be reppresented as a box above bars.
        boxes_color_map (dict, optional): Dictionary mapping unique values from {boxes_column} to colors.
                                                If None, defaults colors will be used.
        boxes_y_position (float, optional): Value to select the box position in the y axis. defaults to 1.05
                                                    The value is proportional to the Y-axis scale.
                                                    It might be useful to harmonize this value with the {y_upper_pad} to have a better visualization.
        boxes_height (float, optional) : The height of the top boxes. Defaults to 0.1
                                                The value is proportional to the Y-axis scale.
                                                It might be useful to harmonize this value with the {y_upper_pad} to have a better visualization.                                                
        boxes_width (float, optional): The width of the top boxes. Defaults to 1
        boxes_borderwidth (float, optional): linewidth for boxes. Defaults to 0.5
        boxes_legend (bool, optional): Show top_boxes position. Defaults True
        boxes_legend_pos (str, optional): Custom position for boxes legend.
                                            "bottom": will show a one line legend in the bottom part of the figure.
                                            Defaults to None
        boxes_legend_title (str, ptional): Boxes legend Title. Default to {boxes_column} 
        boxes_legend_fontsize (float, optional): font size of boxes legend element text. Defaults to 15
        boxes_legend_y_pos (float, optional): Position of top_box legend on Y-axis

        #### METADATA GROUPING ####

        group_by_column (str, optional): The name of a column in the provided dataset to use for grouping {meta_column} values.
                                          If provided, bars will be grouped based on this column's values,
                                          and group labels with brackets will be added below the x-axis. Defaults to None.
        group_spacing (float, optional): The extra space to add between groups of bars if {group_by_column} is used.
                                          Defaults to 0.
        group_label_rotation (float, optional): Rotation angle for the group labels in degrees. Defaults to 0 (the one below the brackets).
        group_label_fontsize (int, optional): Font size for the group labels. Defaults to 12.
        group_label_y_offset (float, optional): Vertical offset for the group labels and brackets. A negative value
                                                 moves them further down from the x-axis. Defaults to 0.0.
        group_bracket_linewidth (float, optional): The line width for the square brackets when grouping is enabled.
                                                    Defaults to 1.0.
        group_bracket_vertical_line_length (float, optional): Controls the length of the vertical lines of the square brackets.
                                                                This value will be added to or subtracted from the base
                                                                {bracket_y_level} to define the extent of the vertical lines.
                                                                Defaults to 0.05.
        group_bracket_horizontal_line_length (float, optional): Controls the length of the horizontal lines of the square brackets.
                                                                0.5 mean brackets end will overlap with the next bracket start
                                                                Defaults to 0.5.
        group_position (str, optional): Determines the position of group labels and brackets. default to 'bottom'
                                        'bottom': Below the x-axis. x_tick_label_rotation to 90 suggested for better visualization
                                        'middle': between x-ticks and x-label
                                        'top': Above the plot, near the title.
        show_group_label (bool, optional): If True, the group labels will be displayed. Defaults to True.

        #### FONTSIZE AND LAYOUT PARAMETERS ####
        # ~ axis Label ~ #
        show_xlabel (bool, optional): If True, the x-axis label will be displayed. Defaults to True.
        xlabel (str, optional): Custom label for the x-axis. If provided, overrides default. Defaults to None.
        xlabel_fontsize (float, optional): The font size for the x-axis label. Defaults to 12.
        show_ylabel (bool, optional): If True, the y-axis label will be displayed. Defaults to True.
        ylabel (str, optional): Custom label for the y-axis. If provided, overrides default. Defaults to None.
        ylabel_fontsize (float, optional): The font size for the y-axis label. Defaults to 12.
        # ~ axis tick label ~ #
        x_tick_label_fontsize (float, optional): The font size for the x-axis tick labels. Defaults to 10.
        y_tick_label_fontsize (float, optional): The font size for the y-axis tick labels. Defaults to 10.
        x_tick_label_rotation (float, optional): Rotation angle for the x label in degrees. Defaults to 90.
        x_ticks_label_pad (float, optional): Distance of x-tick labels from the plot. Defaults to 5.
        # ~ axis tick ~ #
        hide_bottom_tick (bool, optional): Hide bottom ticks. Defaults to False
        hide_left_tick (bool, optional): Hide left ticks. Defaults to False
        # ~ title ~ #
        show_title (bool, optional): If True, the plot title will be displayed. Defaults to True.
        title (str, optional): Custom title, if provided, overrides default. Defaults to None.
        title_fontsize (float, optional): The font size for the plot title. Defaults to 14.
        title_pad (float, optional): Distance between title and plot. Default to 10
        # ~ legend ~ #
        legend_title (str, optional): Custom name for legend. Default is None
        legend_title_fontsize (float, optional): legend title fontsize. Default to 12.
        legend_y_pos (float, optional): Position of legend in Y-axis. Default 0.5
        legend_x_pos (float, optional): Position of legend in X-axis. Default 1.5
        legend_fontsize (float, optional): legend text fontsize. Default to 10.
        legend position (str, optional): position of the main legend, based on matplot and custom values.
                                            Matplot values, 'best','upper right','upper left','lower left','lower right','right','center left','center right','lower center','upper center','center'
                                            Custom values, "custom bottom"
                                            Defaults to 'center left'.
        # ~ bar ~ #
        bar_width (float, optional): width of the bars. Default to 0.8 
        # ~ spine ~ #
        hide_top_spine (bool, optional): Hide the top spine. Default to False
        hide_right_spine (bool, optional): Hide the right spine. Default to False
        hide_bottom_spine (bool, optional): Hide the bottom spine. Default to False
        hide_left_spine (bool, optional): Hide the left spine. Default to False
        # ~ others ~ #
        y_upper_pad (float, optional): Size of the space between the end of the bar and the upper plot margin. Default to 0.05 (i.e. 5%)
    """

    # ~ Input Validation ~ #
    if not isinstance(dataset, pd.DataFrame):
        raise TypeError("Input dataset must be a pandas DataFrame.")
    if meta_column not in dataset.columns:
        raise ValueError(f"Column '{meta_column}' not found in the dataset.")
    if not all(col in dataset.columns for col in value_columns):
        raise ValueError("Not all columns in \{value_columns\} found in the dataset.")

    # Ensure focus_value is a list, defaulting to empty if None
    if focus_value is None:
        focus_value = []

    if not all(col in value_columns for col in focus_value):
        raise ValueError("All columns in \{focus_value\} must also be present in \{value_columns\}.")

    # Validation for collapse_focus_values_as
    if collapse_focus_values_as is not None:
        if not isinstance(collapse_focus_values_as, str):
            raise TypeError("\{collapse_focus_values_as\} must be a string if provided.")
        if not focus_value:
            raise ValueError("\{focus_value' cannot be empty if \{collapse_focus_values_as\} is provided, as there would be nothing to collapse.")
        if collapse_focus_values_as == 'others':
            raise ValueError("\{collapse_focus_values_as\} cannot be named 'others' as it conflicts with an internal category name (non-focus categories).")
        # Check for name conflict with existing columns not being melted
        if collapse_focus_values_as in dataset.columns and \
           collapse_focus_values_as not in value_columns and \
           collapse_focus_values_as != meta_column:
            raise ValueError(f"The chosen name '{collapse_focus_values_as}' for the collapsed category already exists as a column in the original dataset and is not part of the 'value_columns' or 'meta_column'. Please choose a different name.")

    # Validate collapsed_color if provided
    if collapsed_color is not None and not isinstance(collapsed_color, str):
        raise TypeError("\{collapsed_color\} must be a string representing a color if provided.")

    # Validate color_map if provided
    if color_map is not None and not isinstance(color_map, dict):
        raise TypeError("\{color_map\} must be a dictionary if provided.")
    if color_map is None: # Ensure it's a dict to avoid errors later
        color_map = {}


    # Validate group_by_column if provided
    if group_by_column:
        if not isinstance(group_by_column, str):
            raise TypeError("\{group_by_column\} must be a string if provided.")
        if group_by_column not in dataset.columns:
            raise ValueError(f"Column '{group_by_column}' not found in the dataset.")
        # Ensure that each meta_column value consistently maps to one group_by_column value
        group_consistency_check = dataset[[meta_column, group_by_column]].drop_duplicates()
        if group_consistency_check.duplicated(subset=[meta_column]).any():
            conflicting_meta_values = group_consistency_check[group_consistency_check.duplicated(subset=[meta_column])][meta_column].tolist()
            raise ValueError(f"Each value in '{meta_column}' must correspond to a single value in '{group_by_column}'. "
                             f"Conflicting '{meta_column}' values: {conflicting_meta_values}")
    
    if group_position not in ['bottom', 'middle', 'top']:
        raise ValueError("Invalid value for \{group_position\}. Choose from 'bottom', 'middle', or 'top'.")

    # Validate scaling parameter
    if scaling not in ['none', 'median', 'mean']:
        raise ValueError("Invalid value for \{scaling\}. Choose from 'none', 'median', or 'mean'.")

    # Validate value_order parameter
    if value_order not in ['default', 'median_descending', 'median_ascending']:
        raise ValueError("Invalid value for \{value_order\}. Choose from 'default', 'median_descending', or 'median_ascending'.")

    # Validate meta_order parameter
    if meta_order is not None and not isinstance(meta_order, list):
        raise TypeError("Meta_order must be a list of meta_column values.")
    if meta_order is not None:
        # Check if all meta_column values in the dataset are present in meta_order
        dataset_meta_values = dataset[meta_column].unique()
        if not set(dataset_meta_values).issubset(set(meta_order)):
            missing_values = set(dataset_meta_values) - set(meta_order)
            raise ValueError(f"Not all unique values from '{meta_column}' are present in {{meta_order}}. Missing: {list(missing_values)}")
        # Check for duplicates in meta_order
        if len(meta_order) != len(set(meta_order)):
            raise ValueError("Meta_order list must not contain duplicate values.")
        
    # validate top boxes column parameters
    if boxes_column:
        if not isinstance(boxes_column, str):
            raise TypeError("\{boxes_column\} must be a string") 
        if boxes_column not in dataset.columns:
            raise ValueError(f"Column {{boxes_column}} not found in the dataset")
        #Ensure consistency between metadata and top boxes column values
        top_boxes_consistency_check = dataset[[meta_column,boxes_column]].drop_duplicates()
        if top_boxes_consistency_check.duplicated(subset=[meta_column]).any():
            conflicting_meta_values = top_boxes_consistency_check[top_boxes_consistency_check.duplicated(subset=[meta_column])][meta_column].to_list()
            raise ValueError(f"Each value in {{meta_column}} should correspond to a unique value in {{boxes_column}}, conflicting {{meta_column}} values: {conflicting_meta_values}")
        #Validate {boxes_color_map}
        if boxes_color_map is not None and not isinstance(boxes_color_map, dict):
            raise TypeError("\{boxes_color_map\} must be a dictionary if provided")
        if boxes_color_map is None:
            boxes_color_map = {}

    # ~ Data Preparation, handle focus values scenarios ~ #
    # Create a copy of the relevant columns to avoid modifying the original DataFrame
    df_plot = dataset[[meta_column] + value_columns].copy()
    if group_by_column:
        df_plot = df_plot.merge(dataset[[meta_column, group_by_column]].drop_duplicates(), on=meta_column, how='left')
    if boxes_column:
        df_plot = df_plot.merge(dataset[[meta_column, boxes_column]].drop_duplicates(), on=meta_column, how='left')


    # List for columns that will be plotted on Y-axis
    cols_to_plot_y = []
    # Dictionary to map category names to their assigned colors
    category_colors_internal_map = {} # Internal map to ensure all plotted categories have a color

    # Use default matplotlib color and allow repeating the cicle
    prop_cycle = plt.rcParams['axes.prop_cycle']
    default_colors = prop_cycle.by_key()['color']
    color_idx = 0 # Index to cycle through default colors

    # Scenario 1: Collapse focus_value into a single new category
    if collapse_focus_values_as is not None and focus_value:
        df_plot[collapse_focus_values_as] = df_plot[focus_value].sum(axis=1)
        cols_to_plot_y.append(collapse_focus_values_as)
        # Assign a color for the collapsed focus_value category
        if collapsed_color: # Prioritize specific collapsed_color if provided
            category_colors_internal_map[collapse_focus_values_as] = collapsed_color
        elif collapse_focus_values_as in color_map: # Then check general color_map
            category_colors_internal_map[collapse_focus_values_as] = color_map[collapse_focus_values_as]
        else: # Otherwise use default cycle
            category_colors_internal_map[collapse_focus_values_as] = default_colors[color_idx % len(default_colors)]
        color_idx += 1

        # Determine if there are other columns to collapse into 'others'
        remaining_value_columns_for_others = [col for col in value_columns if col not in focus_value]
        if remaining_value_columns_for_others:
            df_plot['others'] = df_plot[remaining_value_columns_for_others].sum(axis=1)
            cols_to_plot_y.append('others')
            if 'others' in color_map:
                category_colors_internal_map['others'] = color_map['others']
            else:
                category_colors_internal_map['others'] = 'gray' # 'others' is typically gray

    # Scenario 2: Plot focus_value individually and collapse remaining to 'others'
    elif focus_value:
        cols_to_plot_y.extend(focus_value)
        # Assign individual colors for each focus_value column
        for col in focus_value:
            # Use color from color_map if available, otherwise use default cycle
            if col in color_map:
                category_colors_internal_map[col] = color_map[col]
            else:
                category_colors_internal_map[col] = default_colors[color_idx % len(default_colors)]
                color_idx += 1

        # Identify columns to be collapsed into "others"
        others_cols = [col for col in value_columns if col not in focus_value]
        if others_cols:
            df_plot['others'] = df_plot[others_cols].sum(axis=1)
            cols_to_plot_y.append('others')
            if 'others' in color_map:
                category_colors_internal_map['others'] = color_map['others']
            else:
                category_colors_internal_map['others'] = 'gray' # 'others' is typically gray

    # Scenario 3: No focus_value specified, plot all value_columns individually
    else:
        cols_to_plot_y = value_columns
        # Assign individual colors for all value_columns
        for col in value_columns:
            if col in color_map:
                category_colors_internal_map[col] = color_map[col]
            else:
                category_colors_internal_map[col] = default_colors[color_idx % len(default_colors)]
                color_idx += 1

    # Select the columns for the final DataFrame used for grouping
    df_plot_final = df_plot[[meta_column] + cols_to_plot_y]
    if group_by_column:
        df_plot_final = df_plot_final.merge(dataset[[meta_column, group_by_column]].drop_duplicates(), on=meta_column, how='left')
    if boxes_column:
        df_plot_final = df_plot_final.merge(dataset[[meta_column, boxes_column]].drop_duplicates(), on=meta_column, how='left')


    # ~ Calculate Error Bars (if requested) before any scaling/normalization ~ #
    # The standard deviation should always be calculated from the original "counts" per meta_column,
    # as this represents the variability of the data points contributing to each segment.
    grouped_std = None
    if add_error_bars:
        # Calculate standard deviation for each component within each meta_column group.
        # This will be based on the raw values for each (meta_column, category) pair.
        grouped_std = df_plot_final.groupby(meta_column)[cols_to_plot_y].std()
        grouped_std = grouped_std.fillna(0) # Fill NaN standard deviations with 0

    dataframe_before_scaling = df_plot_final

    # ~ Apply Scaling (Sum, Median, or Mean) ~ #
    if scaling == 'none':
        grouped_df = df_plot_final.groupby(meta_column)[cols_to_plot_y].sum()
    elif scaling == 'median':
        grouped_df = df_plot_final.groupby(meta_column)[cols_to_plot_y].median()
    elif scaling == 'mean':
        grouped_df = df_plot_final.groupby(meta_column)[cols_to_plot_y].mean()

    dataframe_after_scaling = grouped_df

    # ~ Apply Normalization (optional) ~ #
    if normalize_data:
        # Calculate row sums for normalization. Handle cases where a row sum might be zero to avoid division by zero.
        row_sums = grouped_df.sum(axis=1)
        row_sums[row_sums == 0] = 1 # Replace 0 sums with 1 to avoid division by zero, these rows will result in 0 proportions.
        grouped_df_scaled = grouped_df.div(row_sums, axis=0).fillna(0) # Scale and fill NaNs with 0

        # If error bars are enabled, normalize them as well.
        if add_error_bars and grouped_std is not None:
            grouped_std_scaled = grouped_std.div(row_sums, axis=0).fillna(0)
    else:
        grouped_df_scaled = grouped_df.copy() # Use raw counts/medians/means if not normalizing
        if add_error_bars and grouped_std is not None:
            grouped_std_scaled = grouped_std.copy() # Use raw std if not normalizing


    # ~ Determine Plotting Order based on value_order parameter ~ #
    sorted_categories = []
    if value_order == 'default':
        # Use the order as provided in cols_to_plot_y, but ensure 'others' is last if present
        sorted_categories = [col for col in cols_to_plot_y if col != 'others']
        if 'others' in cols_to_plot_y:
            sorted_categories.append('others')
    elif value_order == 'median_descending':
        # Calculate the median contribution for each category across all groups
        median_contributions = grouped_df_scaled.median()
        # Sort categories based on their median contribution in descending order (for biggest at bottom)
        sorted_categories = median_contributions.sort_values(ascending=False).index.tolist()
        # Ensure 'others' is always at the very top (last position in stack)
        if 'others' in sorted_categories:
            sorted_categories.remove('others')
            sorted_categories.append('others')
    elif value_order == 'median_ascending':
        # Calculate the median contribution for each category across all groups
        median_contributions = grouped_df_scaled.median()
        # Sort categories based on their median contribution in ascending order (for smallest at bottom)
        sorted_categories = median_contributions.sort_values(ascending=True).index.tolist()
        # Ensure 'others' is always at the very top (last position in stack)
        if 'others' in sorted_categories:
            sorted_categories.remove('others')
            sorted_categories.append('others')

    # Reorder the columns of the scaled DataFrame for plotting
    grouped_df_scaled = grouped_df_scaled[sorted_categories]

    # Reorder the std DataFrame as well if it exists
    if add_error_bars and grouped_std is not None:
        grouped_std_scaled = grouped_std_scaled[sorted_categories]

    # Reorder the colors list to match the sorted categories
    final_colors_for_plotting = [category_colors_internal_map[cat] for cat in sorted_categories]


    # ~ Determine Meta-column Order ~ #
    final_meta_order = []
    if meta_order is not None:
        # Filter meta_order to include only values present in grouped_df_scaled.index
        filtered_meta_order = [m for m in meta_order if m in grouped_df_scaled.index]
        grouped_df_scaled = grouped_df_scaled.reindex(filtered_meta_order)
        if add_error_bars and grouped_std is not None:
            grouped_std_scaled = grouped_std_scaled.loc[filtered_meta_order, sorted_categories]
        final_meta_order = filtered_meta_order
    else: # Default order for meta_column if no meta_order
        grouped_df_scaled = grouped_df_scaled
        if add_error_bars and grouped_std is not None:
            grouped_std_scaled = grouped_std_scaled
        final_meta_order = grouped_df_scaled.index.tolist()

    # ~ Plotting ~ #
    fig, ax = plt.subplots(figsize=(fig_width, fig_height))

    # Calculate x-positions for bars and handle grouping
    x_positions = []
    x_labels = []
    current_x = 0
    group_label_data = [] # Stores (group_name, start_x, end_x) for brackets and labels
    group_member_counts = {} # To count members per group
    
    if group_by_column:
        internal_grouping_map = dataset.set_index(meta_column)[group_by_column].to_dict()
        previous_group = None
        group_start_x = 0

        # Check for consistency if group_by_column is used with meta_order
        if meta_order is not None:
            group_sequence = [internal_grouping_map.get(m) for m in final_meta_order]
            # Check if groups are contiguous
            if group_sequence and any(group_sequence[i] != group_sequence[i-1] and group_sequence[i-1] in group_sequence[i+1:]
                                      for i in range(1, len(group_sequence))):
                warnings.warn(f"The provided 'meta_order' results in non-contiguous groups for '{group_by_column}'. "
                              "Grouping brackets might appear broken or inconsistent. "
                              "Consider reordering 'meta_order' to keep groups together.", UserWarning)

        for i, meta_val in enumerate(final_meta_order):
            current_group = internal_grouping_map.get(meta_val)
            group_member_counts[current_group] = group_member_counts.get(current_group, 0) + 1

            if previous_group is not None and current_group != previous_group:
                # Store end_x for the previous group 
                group_label_data[-1] = (group_label_data[-1][0], group_label_data[-1][1], x_positions[-1] + group_bracket_horizontal_line_length)
                # Add spacing between groups
                current_x += group_spacing
                group_start_x = current_x # Update the start for the new group
                # Start new group data
                group_label_data.append((current_group, group_start_x - group_bracket_horizontal_line_length, None)) # Adjust for bar width
            elif not group_label_data: # First item, start the first group
                group_label_data.append((current_group, current_x - group_bracket_horizontal_line_length, None)) # Adjust for bar width
            previous_group = current_group

            x_positions.append(current_x)
            x_labels.append(meta_val)
            current_x += 1 # Standard bar width + default matplotlib spacing

        if group_label_data:
            # Update end_x for the last group 
            group_label_data[-1] = (group_label_data[-1][0], group_label_data[-1][1], x_positions[-1] + group_bracket_horizontal_line_length)

    else: # No grouping
        x_positions = np.arange(len(grouped_df_scaled.index))
        x_labels = grouped_df_scaled.index.tolist()


    # Add connecting shades if requested
    if add_connecting_shades:
        cumulative_df_scaled = grouped_df_scaled.cumsum(axis=1)

        for category in sorted_categories:
            y_cumulative = cumulative_df_scaled[category].values

            if category == sorted_categories[0]: # First category, bottom is 0
                y_previous_shades = np.zeros(len(x_positions))
            else:
                prev_category_index = sorted_categories.index(category) - 1
                prev_category_name = sorted_categories[prev_category_index]
                y_previous_shades = cumulative_df_scaled[prev_category_name].values

            ax.fill_between(x_positions, y_previous_shades, y_cumulative,
                            color=category_colors_internal_map[category], alpha=connecting_shades_alpha,
                            edgecolor=None, linewidth=0)


    # Determine border properties
    border_kwargs = {}
    if add_category_border:
        border_kwargs['edgecolor'] = 'black'
        border_kwargs['linewidth'] = category_border_width

    # Plot the stacked bars manually to control x-positions and legend
    plotted_categories_for_legend = set() # To ensure each category appears only once in legend

    for i, meta_val in enumerate(grouped_df_scaled.index):
        bottom_val = 0
        current_x_pos = x_positions[i]
        for category in sorted_categories:
            height = grouped_df_scaled.loc[meta_val, category]
            yerr_val = grouped_std_scaled.loc[meta_val, category] if add_error_bars and grouped_std_scaled is not None else 0

            # Add label only for the first bar of this category encountered across all bars
            label = category if category not in plotted_categories_for_legend else "_nolegend_"

            ax.bar(current_x_pos, height=height, bottom=bottom_val,
                   color=category_colors_internal_map[category],
                   yerr=yerr_val if add_error_bars else None,
                   capsize=4,
                   width=bar_width,
                   label=label, # Assign label for legend
                   **border_kwargs)

            if category not in plotted_categories_for_legend:
                plotted_categories_for_legend.add(category) # Mark as plotted for legend

            bottom_val += height

    ax.set_xticks(x_positions)
    ax.set_xlim(x_positions[0] - (0.5 + (0.5 - (bar_width/2))), x_positions[-1] + (0.5 + (0.5 - (bar_width/2))))

    # ~ Automatic alignment based on x_tick_label_rotation and anchor rotation mode to better visualization ~ #
    ha_for_set_xticklabels = 'center' # Default
    rotation_mode_for_xticklabels = None # Default

    # Automatic alignment based on x_tick_label_rotation
    if x_tick_label_rotation == 0:
        ha_for_set_xticklabels = 'center'
    elif x_tick_label_rotation > 0 and x_tick_label_rotation < 90:
        ha_for_set_xticklabels = 'right'
        rotation_mode_for_xticklabels = 'anchor'
    elif x_tick_label_rotation < 0 and x_tick_label_rotation > -90:
        ha_for_set_xticklabels = 'left'
        rotation_mode_for_xticklabels = 'anchor'
    else: # For 90 degrees or other angles
        ha_for_set_xticklabels = 'right' # Common for 90 deg rotation to keep label below tick
        rotation_mode_for_xticklabels = 'anchor'

    # Set the tick labels using the determined string alignment and rotation mode
    ax.set_xticklabels(x_labels, 
                       rotation=x_tick_label_rotation, 
                       ha=ha_for_set_xticklabels,
                       va="top",
                       fontsize=x_tick_label_fontsize,
                       rotation_mode=rotation_mode_for_xticklabels)
    
    #set robust y pad
    y_transform = ax.get_yaxis_transform()
    #tranform points to proper axis coordinates
    y_display_at_zero = y_transform.transform((0, 0))[1] 
    y_display_at_padding = y_transform.transform((0, x_ticks_label_pad))[1]
    # Let's get the figure's dpi to make the conversion more accurate
    fig_dpi = fig.dpi
    # Convert pixels to points: pixels * (72 / dpi)
    padding_in_pixels = abs(y_display_at_padding - y_display_at_zero)
    xticks_label_pad_calculated = padding_in_pixels * (72 / fig_dpi)
    ax.tick_params(axis='x', pad=xticks_label_pad_calculated)

    # Add group brackets and labels if group_by_column is provided
    if group_by_column:
        if group_position == 'bottom':
            bracket_horizontal_y_level = -0.05 + group_label_y_offset # Base offset + user-defined offset
            label_y_level = -0.15 + group_label_y_offset  # Base offset + user-defined offset
            bracket_line_offset = -1 * group_bracket_vertical_line_length # Line goes downwards from horizontal line
        elif group_position == 'middle':
            # In 'middle' position, group_label_y_offset controls the horizontal line's position
            bracket_horizontal_y_level = group_label_y_offset 
            # The label's position is then relative to this horizontal line, considering the vertical line length
            label_y_level = bracket_horizontal_y_level - group_bracket_vertical_line_length - 0.05
            
            bracket_line_offset = group_bracket_vertical_line_length # Line goes upwards from horizontal line

        elif group_position == 'top':
            # Position above the plot, near the title.
            # These values are relative to the axis (1.0 is the top of the y-axis)
            # They might need adjustment based on typical y-axis limits and plot size.
            bracket_horizontal_y_level = 1.05 + group_label_y_offset
            label_y_level = 1.15 + group_label_y_offset
            bracket_line_offset = -1 * group_bracket_vertical_line_length # Line goes downwards from horizontal line

        for group_name, start_x_coord, end_x_coord in group_label_data:

            if start_x_coord is None or end_x_coord is None: # Skip incomplete group data
                continue

            # Only draw if the group has more than one member
            if group_member_counts.get(group_name, 0) > 1: # Check group member count
                
                # These are already the effective x-coordinates adjusted for bar width
                effective_start_x = start_x_coord
                effective_end_x = end_x_coord

                # Create bracket
                # Draw left vertical line of bracket
                ax.plot([effective_start_x, effective_start_x], [bracket_horizontal_y_level, bracket_horizontal_y_level + bracket_line_offset],
                     color='black', transform=ax.get_xaxis_transform(), clip_on=False, linewidth=group_bracket_linewidth)
                # Draw horizontal line of bracket
                ax.plot([effective_start_x, effective_end_x], [bracket_horizontal_y_level + bracket_line_offset, bracket_horizontal_y_level + bracket_line_offset],
                        color='black', transform=ax.get_xaxis_transform(), clip_on=False, linewidth=group_bracket_linewidth)
                # Draw right vertical line of bracket
                ax.plot([effective_end_x, effective_end_x], [bracket_horizontal_y_level, bracket_horizontal_y_level + bracket_line_offset],
                        color='black', transform=ax.get_xaxis_transform(), clip_on=False, linewidth=group_bracket_linewidth)

                # Add group label conditionally
                if show_group_label:
                    ax.text((effective_start_x + effective_end_x) / 2, label_y_level,
                            group_name, ha='center', va='top',
                            fontsize=group_label_fontsize, rotation=group_label_rotation,
                            transform=ax.get_xaxis_transform(), clip_on=False)
                    
    # ~ Add boxes  ~ #

    if boxes_column:
        # Determine the order for unique_top_box_values
        if boxes_color_map:
            # Use keys from boxes_color_map for order, then add any remaining unique values
            ordered_unique_top_box_values = list(boxes_color_map.keys())
            # Add any unique values from the column that aren't in the color map
            for val in dataset[boxes_column].unique():
                if val not in ordered_unique_top_box_values:
                    ordered_unique_top_box_values.append(val)
        else:
            # If no color map is provided, use the natural order of unique values from the dataset
            ordered_unique_top_box_values = dataset[boxes_column].unique().tolist()


        # Populate missing colors in boxes_color_map
        current_top_box_color_idx = 0
        final_boxes_color_map = {}
        for val in ordered_unique_top_box_values:
            if val in boxes_color_map:
                final_boxes_color_map[val] = boxes_color_map[val]
            else:
                final_boxes_color_map[val] = default_colors[current_top_box_color_idx % len(default_colors)]
                current_top_box_color_idx += 1
            
        # Create a mapping from meta_column values
        meta_to_top_box_value = dataset.set_index(meta_column)[boxes_column].to_dict()

        for i, meta_val in enumerate(final_meta_order):
            box_value = meta_to_top_box_value.get(meta_val)
            if box_value is not None:
                box_color = final_boxes_color_map.get(box_value, 'grey')
                # Calculate box position relative to the bar X-postion
                box_x_left = x_positions[i] - (boxes_width / 2.0)

                # Add the rectangle patch
                rect = mpatches.Rectangle((box_x_left, boxes_y_position),
                                          boxes_width,
                                          boxes_height,
                                          facecolor=box_color,
                                          edgecolor='black',
                                          linewidth=boxes_borderwidth,
                                          transform=ax.get_xaxis_transform(),
                                          clip_on=False)
                
                ax.add_patch(rect)

        if boxes_legend:
            
            if boxes_legend_title is not None:
                legend_title_str = boxes_legend_title
            else:
                legend_title_str = boxes_column

            # Add a separate legend for the top boxes
            top_box_legend_handles = []
            for val in ordered_unique_top_box_values: # Iterate through ordered values for sorted legend
                color = final_boxes_color_map.get(val, 'grey')
                top_box_legend_handles.append(mpatches.Patch(color=color, label=str(val)))

            # Create the second legend (for top boxes)
            if boxes_legend_pos == "bottom":

                # Initialize lists for all legend elements
                all_legend_handles = []
                all_legend_labels = []

                all_legend_handles.append(mlines.Line2D([], [], color='none', marker='None', linestyle='None'))
                replacements = str.maketrans({"_": "\_", " ": "\ "})
                all_legend_labels.append(r"$\mathbf{" + legend_title_str.translate(replacements) + r"}$")

                # Add the colored square patches and their labels for the actual categories
                for val in ordered_unique_top_box_values:
                    color = final_boxes_color_map.get(val, 'grey')
                    all_legend_handles.append(mpatches.Patch(color=color)) # Patch for the square color
                    all_legend_labels.append(str(val)) # Label for the square

                top_box_legend = ax.legend(
                    handles=all_legend_handles,
                    labels=all_legend_labels,
                    bbox_to_anchor=(0.5, boxes_legend_y_pos),
                    loc='lower center', # Position at the bottom center
                    ncol=len(all_legend_labels), # Ensure all elements are on a single row
                    fontsize=boxes_legend_fontsize,
                    title_fontsize=0,
                    frameon=False, # No frame around the legend
                    handlelength=0.7, # Default handle length for patches
                    handletextpad=0.5, # Space between handle (square) and its text
                    columnspacing=0.5 # Compact spacing between legend columns
                )
            else:
            
                top_box_legend = ax.legend(handles=top_box_legend_handles,
                                        title=legend_title_str,
                                        bbox_to_anchor=(1.05, boxes_legend_y_pos),
                                        loc=legend_position,
                                        fontsize=boxes_legend_fontsize,
                                        title_fontsize=boxes_legend_fontsize)
        
            # Manually add the first legend back to the figure, as the second one might overwrite it
            ax.add_artist(top_box_legend)


    # Set y-axis limits to ensure white space at the top
    max_y_value = grouped_df_scaled.sum(axis=1).max()
    if add_error_bars and grouped_std_scaled is not None:
        # If error bars are present, include their upper bound in the max_y_value calculation
        max_y_value += grouped_std_scaled.max().max() # Add the largest standard deviation
    
    # Add a buffer 5% of the max value
    y_upper_limit = max_y_value * (1+y_upper_pad)
    ax.set_ylim(0, y_upper_limit)

    # Basic label and font-size setting
    title_suffix = ""
    if scaling == 'none':
        title_suffix += "Counts"
    elif scaling == 'median':
        title_suffix += "Medians"
    elif scaling == 'mean':
        title_suffix += "Means"

    if normalize_data:
        title_suffix = "Proportions" # Overwrite if normalized

    if show_title:
        # Set titles and labels
        #tranform points to proper axis coordinates
        y_display_at_zero = y_transform.transform((0, 0))[1] 
        y_display_at_padding = y_transform.transform((0, title_pad))[1]
        # Let's get the figure's dpi to make the conversion more accurate
        fig_dpi = fig.dpi
        # Convert pixels to points: pixels * (72 / dpi)
        padding_in_pixels = abs(y_display_at_padding - y_display_at_zero)
        title_label_pad_calculated = padding_in_pixels * (72 / fig_dpi)
        ax.tick_params(axis='x', pad=xticks_label_pad_calculated)

        if title is not None:
            plt.title(title, fontsize=title_fontsize,pad=title_label_pad_calculated)
        else:
            plt.title(f'Stacked Bar Plot of {title_suffix} by {meta_column}', fontsize=title_fontsize, pad=title_label_pad_calculated)

    ax.set_axisbelow(True)
    plt.grid(axis='y', linestyle='-', alpha=0.7)

    #Hide top spine
    if hide_top_spine:
        ax.spines['top'].set_visible(False)

    #Hide right spine
    if hide_right_spine:
        ax.spines['right'].set_visible(False)

    #Hide bottom spine
    if hide_bottom_spine:
        ax.spines['bottom'].set_visible(False)
        ax.axhline(y=0.0, color='grey', linestyle='-', alpha=0.7, zorder=1.5)

    #Hide left spine
    if hide_left_spine:
        ax.spines['left'].set_visible(False)

    #Hide bottom ticks
    if hide_bottom_tick:
        plt.tick_params(bottom=False)

    #Hide left ticks
    if hide_left_tick:
        plt.tick_params(left=False)

    # Set x-axis label
    if show_xlabel:
        if xlabel is not None:
            plt.xlabel(xlabel, fontsize=xlabel_fontsize)
        else:
            plt.xlabel(meta_column, fontsize=xlabel_fontsize) # Use xlabel_fontsize

    # Set y-axis label
    if show_ylabel:
        if ylabel is not None:
            plt.ylabel(ylabel, fontsize=ylabel_fontsize)
        else:
            ylabel_text = "Proportion" if normalize_data else ( "Count" if scaling == 'none' else ( "Median Value" if scaling == 'median' else "Mean Value" ))
            plt.ylabel(ylabel_text, fontsize=ylabel_fontsize)

    plt.yticks(fontsize=y_tick_label_fontsize)
    plt.xticks(fontsize=x_tick_label_fontsize)

    # Create the first legend (for stacked bars)
    main_legend_title = legend_title if legend_title is not None else 'Category'
<<<<<<< HEAD
    main_legend = ax.legend(title=main_legend_title, bbox_to_anchor=(legend_x_pos, legend_y_pos), loc='center left', 
                            fontsize=legend_fontsize, title_fontsize=legend_title_fontsize)                                
=======

    if legend_position != "custom bottom":
        main_legend = ax.legend(title=main_legend_title, bbox_to_anchor=(legend_x_pos, legend_y_pos), loc=legend_position, 
                                fontsize=legend_fontsize, title_fontsize=legend_title_fontsize)
    else:
        ordered_unique_main_legend_values = list(color_map.keys())
        all_legend_handles = []
        all_legend_labels = []

        all_legend_handles.append(mlines.Line2D([], [], color='none', marker='None', linestyle='None'))
        replacements = str.maketrans({"_": "\_", " ": "\ "})
        all_legend_labels.append(r"$\mathbf{" + main_legend_title.translate(replacements) + r"}$")

        # Add the colored square patches and their labels for the actual categories
        for val in ordered_unique_main_legend_values:
            color = color_map.get(val, 'grey')
            all_legend_handles.append(mpatches.Patch(color=color)) # Patch for the square color
            all_legend_labels.append(str(val)) # Label for the square

            main_legend = ax.legend(
                handles=all_legend_handles,
                labels=all_legend_labels,
                bbox_to_anchor=(0.5, legend_y_pos),
                loc='lower center', # Position at the bottom center
                ncol=len(all_legend_labels), # Ensure all elements are on a single row
                fontsize=legend_fontsize,
                title_fontsize=0,
                frameon=False, # No frame around the legend
                handlelength=0.7, # Default handle length for patches
                handletextpad=0.5, # Space between handle (square) and its text
                columnspacing=0.5 # Compact spacing between legend columns
                )
            
>>>>>>> e78afee6
    ax.add_artist(main_legend)
    ax.get_legend().remove()

    # Customization for the taxonomic profile plot
    ax.grid(axis='x', visible=False)
    ax.set_yticks([0, 25, 50, 75, 100])

    #control layout
    #plt.tight_layout()

    # ~ Saving Plot (if output path is provided) ~ #
    if output:
        dir_name = os.path.dirname(output)
        if dir_name and not os.path.exists(dir_name):
            os.makedirs(dir_name)

        filename_pdf = output + ".pdf"
        if boxes_legend_pos == "bottom":
            plt.savefig(filename_pdf, format='pdf', dpi=dpi, bbox_inches='tight', bbox_extra_artists=[main_legend,top_box_legend])
        else:
            plt.savefig(filename_pdf, format='pdf', dpi=dpi, bbox_inches='tight',bbox_extra_artists=[main_legend])
        print(f"Box plot saved to {filename_pdf}")

        filename_png = output + ".png"
        if boxes_legend_pos == "bottom":
            plt.savefig(filename_png, format='png', dpi=dpi, bbox_inches='tight', bbox_extra_artists=[main_legend,top_box_legend])
        else:
            plt.savefig(filename_png, format='png', dpi=dpi, bbox_inches='tight',bbox_extra_artists=[main_legend])
        print(f"Box plot saved to {filename_png}")

        filename_svg = output + ".svg"
        plt.rcParams["svg.fonttype"] = "none"
        if boxes_legend_pos == "bottom":
            plt.savefig(filename_svg, format='svg', dpi=dpi, bbox_inches='tight',bbox_extra_artists=[main_legend,top_box_legend])
        else:
            plt.savefig(filename_svg, format='svg', dpi=dpi, bbox_inches='tight',bbox_extra_artists=[main_legend])
        print(f"Box plot saved to {filename_svg}")

    return dataframe_before_scaling, dataframe_after_scaling<|MERGE_RESOLUTION|>--- conflicted
+++ resolved
@@ -914,10 +914,6 @@
 
     # Create the first legend (for stacked bars)
     main_legend_title = legend_title if legend_title is not None else 'Category'
-<<<<<<< HEAD
-    main_legend = ax.legend(title=main_legend_title, bbox_to_anchor=(legend_x_pos, legend_y_pos), loc='center left', 
-                            fontsize=legend_fontsize, title_fontsize=legend_title_fontsize)                                
-=======
 
     if legend_position != "custom bottom":
         main_legend = ax.legend(title=main_legend_title, bbox_to_anchor=(legend_x_pos, legend_y_pos), loc=legend_position, 
@@ -951,7 +947,6 @@
                 columnspacing=0.5 # Compact spacing between legend columns
                 )
             
->>>>>>> e78afee6
     ax.add_artist(main_legend)
     ax.get_legend().remove()
 
