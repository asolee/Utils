--- conflicted
+++ resolved
@@ -910,21 +910,14 @@
     # Create the first legend (for stacked bars)
     main_legend_title = legend_title if legend_title is not None else 'Category'
     main_legend = ax.legend(title=main_legend_title, bbox_to_anchor=(legend_x_pos, legend_y_pos), loc='center left', 
-<<<<<<< HEAD
-                                fontsize=6, title_fontsize=6)
+                            fontsize=legend_fontsize, title_fontsize=legend_title_fontsize)                                
     ax.add_artist(main_legend)
-    t1 = ax.add_artist(main_legend)
+    ax.get_legend().remove()
 
     # Customization for the taxonomic profile plot
-    ax = plt.gca()
     ax.grid(axis='x', visible=False)
     ax.set_yticks([0, 25, 50, 75, 100])
-=======
-                                fontsize=legend_fontsize, title_fontsize=legend_title_fontsize)
-    ax.add_artist(main_legend)
-    ax.get_legend().remove()
->>>>>>> 3f676814
-    
+
     #control layout
     #plt.tight_layout()
 
